"""Unit tests. Run with `py.test test.py -v`."""

import pytest
from collections import OrderedDict
from decimal import Decimal
from enum import auto
from enumap import Enumap, SparseEnumap, default, TypeCastError


def test_map():
    a = Enumap("a", names="b c e")
    assert (a.map(1, 2, 3, e=33) ==
            OrderedDict([('b', 1), ('c', 2), ('e', 33)]))


def test_tuple():
    a = Enumap("a", names="b c e")
    assert a.tuple(1, 2, 3, e=33) == (1, 2, 33)


def test_ordering():
    a = Enumap("forward", names=["n" + str(i) for i in range(100)])
    b = Enumap("backward", names=["n" + str(i) for i in range(99, -1, -1)])
    expected_a = list(range(100))
    expected_a[42] = 9000
    assert list(a.tuple(*range(100), n42=9000)) == expected_a
    expected_b = list(range(100))
    expected_b[57] = 9000
    assert list(b.tuple(*range(100), n42=9000)) == expected_b


def to_int(num):
    return int(float(num))


def test_map_casted_0():
    a = Enumap("a", names="b c e")
    a.set_types(to_int, to_int, float)
    assert a.map_casted(*"1 2.2 3.3".split()) == dict(b=1, c=2, e=3.3)


def test_map_casted_1():
    a = Enumap("a", names="b c e")
    a.set_types(to_int, to_int, float, e=to_int)
    assert a.map_casted(*"1 2.2 3.3".split()) == dict(b=1, c=2, e=3)


def test_tuple_casted_0():
    a = Enumap("a", names="b c e")
    a.set_types(to_int, to_int, float)
    assert a.tuple_casted(*"1 2.2 3.3".split()) == (1, 2, 3.3)


def test_tuple_casted_1():
    a = Enumap("a", names="b c e")
    a.set_types(to_int, to_int, float, e=to_int)
    assert a.tuple_casted(*"1 2.2 3.3".split(), b=2.2) == (2, 2, 3.0)


def test_annotated_tuple_casted():
    class Order(str, Enumap):
        index: int = "Order ID"
        cost: Decimal = "Total pretax cost"
        due_on: str = "Delivery date"

    assert (Order.tuple_casted(*"12 142.22 2017-04-02".split()) ==
            (12, Decimal("142.22"), "2017-04-02"))


def test_annotated_map_casted():
    class Order(str, Enumap):
        index: int = "Order ID"
        cost: Decimal = "Total pretax cost"
        due_on: str = "Delivery date"

    assert (Order.map_casted(*"12 142.22 2017-04-07".split()) ==
            dict(index=12, cost=Decimal("142.22"), due_on="2017-04-07"))


def test_names():
    assert list(Enumap("a", names="b c e").names()) == ["b", "c", "e"]


def test_tuple_class():
    a = Enumap("a", names="b c e")
    assert a.tuple_class()._fields == ("b", "c", "e")


def test_member_types():
    Pastry = Enumap("Pastry", names="croissant donut muffin")
    Pastry.set_types(int, int, int, donut=float)  # override donut with kwarg
    assert (Pastry.types() ==
            {'croissant': int, 'donut': float, 'muffin': int})


def test_missing_key():
    a = Enumap("a", names="b c e")
    with pytest.raises(KeyError) as ke:
        assert a.tuple(*"1 3".split())
    assert "missing keys {'e'}" in str(ke)


def test_bad_key():
    a = Enumap("a", names="b c e")
    with pytest.raises(KeyError) as ke:
        assert a.tuple(*"1 3 4".split(), f="nope")
    assert "invalid keys {'f'}" in str(ke)


def test_sparse_defaults():
    a = SparseEnumap("a", names="b c d e")
    a.set_defaults(c="WONK", d=0)
    assert a.tuple(**a.defaults()) == (None, "WONK", 0, None)


def test_sparse_tuple():
    a = SparseEnumap("a", names="b c d e")
    a.set_defaults(c="WONK", d=0)
    assert (a.tuple(*"1 3".split(), c="2.2") ==
            ("1", "2.2", 0, None))


def test_declarative_defaults():
    """ Check that enumap.default(value) works as a declarative alternative
    to SparseEnuamp.set_defaults(...)
    """
    class A(SparseEnumap):
        a: int = default(5)
        b: int = default(44)
        c: float = default(5.2)

    assert A.tuple() == (5, 44, 5.2)


def test_declarative_defaults_sparse():
    class A(SparseEnumap):
        a: int = 5
        b: int = default(44)
        c: float = default(5.2)

    assert A.tuple() == (None, 44, 5.2)


def test_declarative_casted_defaults():
    class A(SparseEnumap):
        a: int = default(5)
        b: int = default(44)
        c: float = default(5.2)

    assert A.tuple_casted(c="9.9") == (5, 44, 9.9)


def test_declarative_defaults_dictionary():
    class A(SparseEnumap):
        a: int = default(5)
        b: int = 2
        c: float = default(5.2)

    class B(SparseEnumap):
        a: int = 1
        b: int = 2
        c: float = 3

    B.set_defaults(a=5, c=5.2)
    assert B.defaults() == A.defaults()


def test_sparse_map():
    a = SparseEnumap("a", names="b c e")
    assert (a.map(*"1 3".split(), c="2.2") ==
            OrderedDict([("b", "1"), ("c", "2.2"), ("e", None)]))


def test_sparse_casted_tuple():
    a = SparseEnumap("a", names="a b c e")
    a.set_types(to_int, to_int, float, float)
    casted_tuple = a.tuple_casted(*"1.1 2.2 3.3".split())
    assert casted_tuple == (1, 2, 3.3, None)  # missing values aren't casted


def test_sparse_casted_tuple_with_default():
    a = SparseEnumap("a", names="a b c e")
    a.set_types(to_int, to_int, float, int)
    a.set_defaults(e="HOOP")
    casted_tuple = a.tuple_casted(*"1.1 2.2".split())
    assert casted_tuple == (1, 2, None, "HOOP")  # missing values aren't casted


def test_sparse_casted_map():
    a = SparseEnumap("a", names="a b c e")
    a.set_types(to_int, to_int, float, float)
    casted_map = a.map_casted(*"1.1 2.2 3.3".split())
    assert tuple(casted_map.values()) == (1, 2, 3.3, None)


def test_type_cast_exception():
    """Make sure our type casting exceptions are informative"""
    class A(Enumap):
        a: int = auto()
        this_here_is_a_bad_key: int = auto()

    assert A.tuple_casted("1", "2") == (1, 2)
    with pytest.raises(TypeCastError) as e:
        A.tuple_casted("1", None)
    assert "'this_here_is_a_bad_key' got invalid value 'None'" in str(e)
<<<<<<< HEAD
    assert "of type <class 'NoneType'>" in str(e)
    assert e.value.key == "this_here_is_a_bad_key"


=======
    assert "of type NoneType" in str(e)
    assert e.value.key == "this_here_is_a_bad_key"


def test_type_cast_exception_non_nonetype():
    """Make sure our type casting exceptions are informative"""
    class A(Enumap):
        a: int = auto()
        this_here_is_a_fine_key = auto()

    with pytest.raises(TypeCastError) as e:
        A.tuple_casted("1.0", None)

    assert "'a' got invalid value '1.0'" in str(e)
    assert "of type str" in str(e)
    assert e.value.key == "a"


def test_type_cast_exception_sparse():
    class A(SparseEnumap):
        a: int = default(1)
        b: float = default(2.0)
        a_fine_key = auto()
        c = default("a pastry")

    assert A.tuple_casted() == (1, 2.0, None, "a pastry")

    with pytest.raises(TypeCastError) as e:
        A.tuple_casted("1.0")

    assert "'a' got invalid value '1.0'" in str(e)
    assert "of type str" in str(e)
    assert e.value.key == "a"


>>>>>>> f9a02450
def test_sparse_types():
    """Check that SparseEnumap's types can be sparse.
    Missing type callables won't be called on values."""
    a = SparseEnumap("a", names="a b c e")
    a.set_types(int, int, int)  # sparse types; only two of four set
    a.set_defaults(b=3000, c="heyo")
    assert a.tuple_casted("1", "1") == (1, 1, "heyo", None)
    a = Enumap("a", "a b c")
    a.set_types(a=int, b=int)
    assert a.types() == dict(a=int, b=int)


def test_typless():
    """Make sure types are allowed to be blank"""
    a = Enumap("A", "a b c".split())
    b = SparseEnumap("B", "a b c".split())
    assert a.types() == {}
    assert b.types() == {}


def test_sparse_annotations():
    """Check that SparseEnumap allows for sparse type annotations"""
    class A(SparseEnumap):
        a: float = 1
        b: float = 2
        c = 3
        d = 4

    assert dict(A.types()) == dict(a=float, b=float)
    assert (dict(A.map_casted(*("1.2 1 hello world".split()))) ==
            dict(a=1.2, b=1.0, c="hello", d="world"))


def test_too_many_args():
    """Ensure that Enumaps will not accept too many arguments"""
    class A(Enumap):
        a = 1
        b = 2
        c = 3

    with pytest.raises(KeyError) as e:
        A.tuple(3, 4, 5, 6)
    assert "expected 3 arguments, got 4" in str(e)

    with pytest.raises(KeyError) as e:
        A.map(3, 4, 5, 6)
    assert "expected 3 arguments, got 4" in str(e)


def test_too_many_args_casted():
    """Ensure that Enumaps will not accept too many arguments for
    *_casted methods"""
    class A(Enumap):
        a: int = 1
        b: int = 2
        c: int = 3

    with pytest.raises(KeyError) as e:
        A.tuple_casted(3, 4, 5, 6)
    assert "expected 3 arguments, got 4" in str(e)

    with pytest.raises(KeyError) as e:
        A.map_casted(3, 4, 5, 6)
    assert "expected 3 arguments, got 4" in str(e)


def test_too_many_args_sparse():
    """Ensure that SparseEnumaps will not accept too many arguments"""
    class A(SparseEnumap):
        a: int = 1
        b = 2
        c: int = 3

    with pytest.raises(KeyError) as e:
        A.tuple(3, 4, 5, 6)
    assert "expected 3 arguments, got 4" in str(e)

    with pytest.raises(KeyError) as e:
        A.map(3, 4, 5, 6)
    assert "expected 3 arguments, got 4" in str(e)


def test_too_many_args_sparse_casted():
    """Ensure that SparseEnumaps will not accept too many arguments for
    *_casted methods"""
    class A(SparseEnumap):
        a: int = 1
        b = 2
        c: int = 3

    with pytest.raises(KeyError) as e:
        A.tuple_casted(3, 4, 5, 6)
    assert "expected 3 arguments, got 4" in str(e)

    with pytest.raises(KeyError) as e:
        A.map_casted(3, 4, 5, 6)
    assert "expected 3 arguments, got 4" in str(e)


def test_sparse_bad_key():
    a = SparseEnumap("a", names="b c e")
    with pytest.raises(KeyError) as ke:
        assert a.tuple(*"1 3".split(), f="nope")
    assert "invalid keys {'f'}" in str(ke)


def test_copy_from_names():
    """Check that Enumap.names() can be used to construct another Enumap"""
    a = Enumap("a", "b c d")
    b = Enumap("b", a.names())
    assert a.map(*range(3)) == b.map(*range(3))<|MERGE_RESOLUTION|>--- conflicted
+++ resolved
@@ -203,12 +203,6 @@
     with pytest.raises(TypeCastError) as e:
         A.tuple_casted("1", None)
     assert "'this_here_is_a_bad_key' got invalid value 'None'" in str(e)
-<<<<<<< HEAD
-    assert "of type <class 'NoneType'>" in str(e)
-    assert e.value.key == "this_here_is_a_bad_key"
-
-
-=======
     assert "of type NoneType" in str(e)
     assert e.value.key == "this_here_is_a_bad_key"
 
@@ -244,7 +238,6 @@
     assert e.value.key == "a"
 
 
->>>>>>> f9a02450
 def test_sparse_types():
     """Check that SparseEnumap's types can be sparse.
     Missing type callables won't be called on values."""
