--- conflicted
+++ resolved
@@ -152,21 +152,13 @@
     """Generates key/value pairs for which each
     value is casted with the callable in the `types` mapping.
     """
-<<<<<<< HEAD
-    key = value = None
-=======
     key = None
->>>>>>> f9a02450
     try:
         for key, type_callable in types.items():
             yield key, type_callable(mapping[key])
     except Exception as e:
-<<<<<<< HEAD
-        value_type = type(value)
-=======
         value = mapping.get(key)
         value_type = type(value).__name__
->>>>>>> f9a02450
         raise TypeCastError(f"Key '{key}' got invalid value '{value}' "
                             f"of type {value_type} (error: '{e}')", key)
 
